--- conflicted
+++ resolved
@@ -159,15 +159,11 @@
 # 5) APPEND TO OUR MASTER CSV
 # -----------------------------------------------------------------------------
 def append_csv(df: pd.DataFrame, path: Path):
-<<<<<<< HEAD
-    """Append to CSV (write header if file doesn't exist)."""
-=======
     """
     Append 'df' to the CSV at 'path'.
     - If the file doesn't exist yet, write the header.
     - If it does, just append rows.
     """
->>>>>>> 79f19701
     header = not path.exists()
     df.to_csv(path, mode="a", index=False, header=header, quoting=csv.QUOTE_MINIMAL)
 
@@ -219,14 +215,9 @@
 # 8) RUN THE BACKFILL (only when you execute this file directly)
 # -----------------------------------------------------------------------------
 if __name__ == "__main__":
-<<<<<<< HEAD
-    # EXAMPLE: backfill 2024-01-01 to today
-    backfill_weekly_summaries(date(2007, 1, 1), date.today())
-=======
     # Example: backfill from Jan 1, 2025 through today.
     # You can change the start date if you want more history.
     backfill_weekly_summaries(date(2025, 1, 1), date.today())
->>>>>>> 79f19701
     print(f"Done. Output: {OUT_CSV.resolve()}")
 
     # -------------------------------------------------------------------------
